--- conflicted
+++ resolved
@@ -530,11 +530,8 @@
         csv_string = self.load_csv(filepath_ccm)
         return csv_string
 
-<<<<<<< HEAD
+
     def save_figs(self, figs, cell_name, time_name, keep_open=False):
-=======
-    def save_figs(self, figs, cell_name,keep_open):
->>>>>>> 9ea2bbf1
         """
         Save the figures to the processed folder
 
@@ -561,13 +558,8 @@
         self._create_directory(filepath_figs)
         for i, fig in enumerate(figs):
             self.logger.info(f"Saving figure {i} to {filepath_figs}")
-<<<<<<< HEAD
             fig.savefig(os.path.join(filepath_figs, f'{cell_name}_{time_name}_fig{i}.png'))
             if not keep_open:
-=======
-            fig.savefig(os.path.join(filepath_figs, f'{cell_name}_fig{i}.png'))
-            if(keep_open is False):
->>>>>>> 9ea2bbf1
                 plt.close(fig)
 
     def _load_pickles(self, file_paths):
