import pandas as pd 
import numpy as np
import time
from scipy import integrate
from scipy.signal import find_peaks, medfilt
from itertools import compress

from src.model.DirStructure import DirStructure
from src.model.DataFilter import DataFilter
from src.utils.Logger import setup_logger
from src.utils.DateConverter import DateConverter
from src.config.df_config import CYCLE_ID_LIMS, DEFAULT_TRACE_KEYS, DEFAULT_DF_LABELS


class DataProcessor:
    """
    The class to process the data

    Attributes
    ----------
    dataIO: DataIO object
        The object to save and load data
    dataFilter: DataFilter object
        The object to filter data from the local disk
    dirStructure: DirStructure object
        The object to manage the directory structure for the local data
    logger: logger object
        The object to log information
    
    
    Methods
    -------
    process_cell(records_cycler, records_vdf, cell_cycle_metrics=None, cell_data=None, cell_data_vdf=None, numFiles=1000, cycle_id_lims=CYCLE_ID_LIMS)
        Using the test records to process and update the cell data, cycle metrics, and expansion data
    sort_records(records, start_time=None, end_time=None)
        Sort the records by start time from low to high
    summarize_rpt_data(cell_data, cell_data_vdf, cell_cycle_metrics)
        Get the summary data for each RPT file
    """
    def __init__(self, dataFilter: DataFilter, dirStructure: DirStructure, dateConverter: DateConverter):
        self.dataFilter = dataFilter
        self.dirStructure = dirStructure
        self.dateConverter = dateConverter
        self.last_AHT=0
        self.logger = setup_logger()


    def process_cell(self, records_cycler, records_vdf, cell_cycle_metrics=None, cell_data=None, cell_data_vdf=None, numFiles=1000, cycle_id_lims=CYCLE_ID_LIMS):
        """
        Using the test records to process and update the cell data, cycle metrics, and expansion data

        Parameters
        ----------
        records_cycler: list of dict
            The list of records of the cycler data
        records_vdf: list of dict
            The list of records of the expansion data
        cell_cycle_metrics: DataFrame, optional
            The old dataframe of the cell cycle metrics
        cell_data: DataFrame, optional
            The old dataframe of the cell data
        cell_data_vdf: DataFrame, optional
            The old dataframe of the cell data vdf
        numFiles: int, optional
            The max number of files to be processed
        cycle_id_lims: list of int, optional
            The cycle id limits for the cycle metrics

        Returns
        -------
        DataFrame
            The updated dataframe of the cell cycle metrics
        DataFrame
            The updated dataframe of the cell data
        DataFrame
            The updated dataframe of the cell data vdf
        bool
            Whether the data is updated during the process
        """
        # Process the cycling data
        if cell_cycle_metrics is not None and cell_data is not None:
            # Make list of data files with new data to process
            records_new_data = self._filter_records_new_data(cell_cycle_metrics, records_cycler)
            self.logger.info(f"Found {len(records_new_data)} new data files to process")
            # For each new file, load the data and add it to the existing dfs
            for record in records_new_data: 
                self.logger.debug(f"Processing cycler data: {record['tr_name']}")
                # process test file
                cell_data_new, cell_cycle_metrics_new = self._process_cycler_data([record], cycle_id_lims=cycle_id_lims, numFiles = numFiles)
                # load test data to df and get start and end times
                df_test = self._record_to_df(record, test_trace_keys = ['aux_vdf_timestamp_epoch_0'], df_labels =['Time [ms]'])
                if df_test is None:
                    continue
                file_start_time, file_end_time = df_test['Time [ms]'].iloc[0], df_test['Time [ms]'].iloc[-1] 
                # Update cell_data and cell_cycle_metrics and Ah throughput
                cell_data = self._update_dataframe(cell_data, cell_data_new, file_start_time, file_end_time)
                cell_cycle_metrics = self._update_dataframe(cell_cycle_metrics, cell_cycle_metrics_new, file_start_time, file_end_time)
                cell_cycle_metrics['Ah throughput [A.h]'] = cell_data['Ah throughput [A.h]'][(cell_data.discharge_cycle_indicator==True) | (cell_data.charge_cycle_indicator==True)]
        else:
            records_new_data = records_cycler.copy()
            cell_data, cell_cycle_metrics = self._process_cycler_data(records_new_data, cycle_id_lims=cycle_id_lims, numFiles = numFiles)
        
        # Process the expansion data
        if len(records_vdf)==0: 
            self.logger.info("No vdf data for this cell")
            cell_data_vdf = pd.DataFrame(columns=['Time [ms]','Expansion [-]', 'Expansion ref [-]', 'Temperature [degC]','cycle_indicator'])
            cell_cycle_metrics['Max cycle expansion [-]'] = np.nan
            cell_cycle_metrics['Min cycle expansion [-]'] = np.nan
            cell_cycle_metrics['Reversible cycle expansion [-]'] = np.nan
        elif cell_data_vdf is not None:
            self.logger.info(f"Process cell_data_vdf")
            # Make list of data files with new data to process
            records_new_data_vdf = self._filter_records_new_data(cell_cycle_metrics, records_vdf)
            if len(records_new_data_vdf)>0:
                for record in records_new_data_vdf:
                    self.logger.info(f"Processing new vdf data: {record['tr_name']}")
                    # process test file
                    cell_data_vdf_new, cell_cycle_metrics_new = self._process_cycler_expansion([record], cell_cycle_metrics, numFiles = numFiles)
                    # load test data to df and get start and end times
                    df_test = self._record_to_df(record, test_trace_keys = ['h_datapoint_time'], df_labels =['Time [ms]'])
                    file_start_time, file_end_time = df_test['Time [ms]'].iloc[0], df_test['Time [ms]'].iloc[-1] 
                    # Update cell_data_vdf and cell_cycle_metrics
                    cell_data_vdf = self._update_dataframe(cell_data_vdf, cell_data_vdf_new, file_start_time, file_end_time, update_AhT = False)
                    cell_cycle_metrics = self._update_dataframe(cell_data, cell_cycle_metrics_new, file_start_time, file_end_time, update_AhT = False)

        else: # if pickle file doesn't exist or load_pickle is False, (re)process all expansion data
            self.logger.info(f"Process all vdf data")
            records_new_data_vdf = records_vdf.copy()
            cell_data_vdf, cell_cycle_metrics = self._process_cycler_expansion(records_new_data_vdf, cell_cycle_metrics, numFiles = numFiles)    

        self.logger.info(f"Finished processing {len(records_new_data)} new cycler files and {len(records_new_data_vdf)} new vdf files")
        # rearrange columns of cell_cycle_metrics for easy reading with data on left and others on right
        cols = cell_cycle_metrics.columns.to_list()
        move_idx = [c for c in cols if '[' in c] + [c for c in cols if '[' not in c] # Columns with data include '[' in the key
        cell_cycle_metrics = cell_cycle_metrics[move_idx]

        # if there is new data, save it to pickle files
        update = len(records_new_data)>0 or len(records_new_data_vdf)>0
        return cell_cycle_metrics, cell_data, cell_data_vdf, update
    
    def sort_records(self, records, start_time=None, end_time=None):
        """
        Sort the records by start time from low to high

        Parameters
        ----------
        records: list of dict
            The list of records to be sorted
        start_time: str, optional
            The start time of the records in the format '%Y-%m-%d_%H-%M-%S'
        end_time: str, optional
            The end time of the records in the format '%Y-%m-%d_%H-%M-%S'
        
        Returns
        -------
        list of dict
            The list of records sorted by start time from low to high
        """
        
        # Filter and sort based on the string representation
        filtered_sorted_records = sorted(
            [record for record in records if 
                (start_time is None or record['start_time'] >= start_time) and 
                (end_time is None or record['start_time'] <= end_time)
            ], 
            key=lambda x: x['start_time']
        )
        return filtered_sorted_records
    
    def _filter_records_new_data(self, cell_cycle_metrics, records, last_cycle_time=None):
        """
        Get the list of test records that have not been processed

        Parameters
        ----------
        cell_cycle_metrics: DataFrame
            The dataframe of the cell cycle metrics
        records: list of dict
            The list of records to be filtered
        last_cycle_time: float, optional
            The timestamp of the last cycle

        Returns
        -------
        list of TestRecord objects
            The list of test records that have not been processed
        """
        recorded_cycle_times = cell_cycle_metrics['Time [ms]']
        last_recorded_cycle_time = recorded_cycle_times.iloc[-1] if not recorded_cycle_times.empty else 0
        records_new_data = []
        # for each file, check that cell_cycle_metrics has timestamps in this range
        for record in records:
            cycle_end_times = self.dataFilter.filter_cycle_end_times(record)
            last_cycle_time_in_file = cycle_end_times.iloc[-1] if not last_cycle_time else last_cycle_time
            # if last_cycle_time_in_file is not int, replace it with last_recorded_cycle_time. It could be np.nan
            if not isinstance(last_cycle_time_in_file, (int, np.integer)):
                self.logger.warning(f"last_cycle_time_in_file is not int, replace it with last_recorded_cycle_time: {last_recorded_cycle_time}")
                last_cycle_time_in_file = last_recorded_cycle_time
            record_start_time = self.dateConverter._str_to_timestamp(record['start_time'])
            if len(cycle_end_times) > 1:
                timestamps_in_range_count = sum(1 for t in recorded_cycle_times if record_start_time <= t <= last_cycle_time_in_file)
                if timestamps_in_range_count == 0:
                    records_new_data.append(record)     
        return records_new_data
    
    def _update_dataframe(self, df, df_new, file_start_time, file_end_time, update_AhT=True):
        """
        Update the dataframe with the new test data, and update the Ah throughput.

        Parameters
        ----------
        df: DataFrame
            The dataframe to be updated
        df_new: DataFrame
            The dataframe of the new test data
        file_start_time: float
            The start time of the new test data, get from df['Time [ms]'].iloc[0]
        file_end_time: float
            The end time of the new test data, get from df['Time [ms]'].iloc[-1]
        update_AhT: bool, optional
            Whether to update the Ah throughput

        Returns
        -------
        DataFrame
            The updated dataframe
        """

        # Find overlapping data
        file_drop_idx = df[(df['Time [ms]'] >= file_start_time) & (df['Time [ms]'] <= file_end_time)].index

        # Remove overlapping data
        df = df.drop(file_drop_idx)

        # Split old dataframe into before and after sections based on new data
        if len(file_drop_idx) > 0:
            df_before_test = df[df['Time [ms]'] < file_start_time]
            df_after_test = df[df['Time [ms]'] > file_end_time]

            # If Ah throughput update is needed and the field exists in both dataframes
            if update_AhT and 'Ah throughput [A.h]' in df.columns and 'Ah throughput [A.h]' in df_new.columns:
                last_AhT_before_test = df_before_test['Ah throughput [A.h]'].iloc[-1] if not df_before_test.empty else 0
                df_new.loc[:, 'Ah throughput [A.h]'] += last_AhT_before_test
                last_AhT_from_test = df_new['Ah throughput [A.h]'].iloc[-1] if not df_new.empty else 0
                df_after_test.loc[:, 'Ah throughput [A.h]'] += last_AhT_from_test

            df = pd.concat([df_before_test, df_new, df_after_test])

        # If no overlap, simply append the data (This could be modified based on exact use case)
        else:
            if update_AhT and 'Ah throughput [A.h]' in df.columns and 'Ah throughput [A.h]' in df_new.columns:
                last_AhT_before_test = df['Ah throughput [A.h]'].iloc[-1]
                df_new['Ah throughput [A.h]'] += last_AhT_before_test
            df = pd.concat([df, df_new])

        df.reset_index(drop=True, inplace=True)

        return df    

    def summarize_rpt_data(self, cell_data, cell_data_vdf, cell_cycle_metrics):
        """
        Get the summary data for each RPT file

        Parameters
        ----------
        cell_data: DataFrame
            The dataframe of the cell data
        cell_data_vdf: DataFrame
            The dataframe of the cell data vdf
        cell_cycle_metrics: DataFrame
            The dataframe of the cell cycle metrics
        
            
        Returns
        -------
        DataFrame
            The dataframe of the summary data for each RPT file
        """
        rpt_filenames = list(set(cell_cycle_metrics['Test name'][(cell_cycle_metrics['Test type'] == 'RPT') | (cell_cycle_metrics['Test type'] == '_F')]))
        cycle_summary_cols = [c for c in cell_cycle_metrics.columns.to_list() if '[' in c] + ['Test name', 'Protocol']
        cell_rpt_data = pd.DataFrame() 
        
        # for each RPT file (not sure what it'll do if there are multiple RPT files for 1 RPT...)
        for j,rpt_file in enumerate(rpt_filenames):
            rpt_idx = cell_cycle_metrics[cell_cycle_metrics['Test name'] == rpt_file].index

            # for each section of the RPT...
            for i in rpt_idx:
                rpt_subcycle = pd.DataFrame()
                #find timestamps for partial cycle
<<<<<<< HEAD
                t_start = cell_cycle_metrics['Time [ms]'].loc[i]-30
                try: # end of partial cycle = next time listed
                    t_end = cell_cycle_metrics['Time [ms]'].loc[i+1]+30
                except: # end of partial cycle = end of file
                    t_end = cell_data['Time [ms]'].iloc[-1]+30
=======
                t_start = cell_cycle_metrics['Time [s]'].loc[i]-30
                try: # end of partial cycle = next time listed
                    t_end = cell_cycle_metrics['Time [s]'].loc[i+1]+30
                except: # end of partial cycle = end of file
                    t_end = cell_data['Time [s]'].iloc[-1]+30
>>>>>>> 9ea2bbf1

                # log summary stats for this partial cycle in dictionary
                rpt_subcycle['RPT #'] = j
                rpt_subcycle = cell_cycle_metrics[cycle_summary_cols].loc[i].to_dict()

                t = cell_data['Time [ms]']
                rpt_subcycle['Data'] = [cell_data[['Time [ms]', 'Current [A]', 'Voltage [V]', 'Ah throughput [A.h]', 'Temperature [degC]', 'Step index']][(t>t_start) & (t<t_end)]]
                
                # add vdf data to dictionary
                t_vdf = cell_data_vdf['Time [ms]']
                if len(t_vdf)>1: #ignore for constrained cells
                    rpt_subcycle['Data vdf'] = [cell_data_vdf[(t_vdf>t_start) & (t_vdf<t_end)]]

                # convert and add dictionary to dataframe
                cell_rpt_data= pd.concat([cell_rpt_data, pd.DataFrame.from_dict(rpt_subcycle)])
        # format df: put protocol in front and reindex
        cell_rpt_data.reset_index(drop=True, inplace=True)
        cols = cell_rpt_data.columns.to_list()
        if cols != []:
            cell_rpt_data = cell_rpt_data[[cols[len(cols)-1]] + cols[0:-1]] 
        # Creating a temporary column 'temp_sort' with the sorting values
        cell_rpt_data['temp_sort'] = cell_rpt_data['Data'].apply(lambda x: x['Time [ms]'].iloc[0] if not x.empty else float('inf'))
        cell_rpt_data = cell_rpt_data.sort_values(by='temp_sort')
        cell_rpt_data.drop('temp_sort', axis=1, inplace=True)
        
        return cell_rpt_data

    def _process_cycler_expansion(self, records_vdf, cell_cycle_metrics, numFiles = 1000, t_match_threshold=60000):
        # Combine vdf data into a single df
        cell_data_vdf = self._combine_cycler_expansion(records_vdf, numFiles)
        
        # Find matching cycle timestamps from cycler data
        t_vdf = cell_data_vdf['Time [ms]']
        exp_vdf = cell_data_vdf['Expansion [-]']
        exp_vdf_um = cell_data_vdf['Expansion [um]']
<<<<<<< HEAD
        cycle_timestamps = cell_cycle_metrics['Time [ms]'][cell_cycle_metrics.cycle_indicator==True]
        t_cycle_vdf, cycle_idx_vdf, matched_timestamp_indices = self._find_matching_timestamp(cycle_timestamps, t_vdf, t_match_threshold=10000)  
=======
        cycle_timestamps = cell_cycle_metrics['Time [s]'][cell_cycle_metrics.cycle_indicator==True]
        t_cycle_vdf, cycle_idx_vdf, matched_timestamp_indices = self._find_matching_timestamp(cycle_timestamps, t_vdf, t_match_threshold=10000)  # is time in ms or s?
>>>>>>> 9ea2bbf1

        # add cycle indicator. These should align with cycles timestamps previously defined by cycler data
        cell_data_vdf['cycle_indicator'] = list(map(lambda x: x in cycle_idx_vdf, range(len(cell_data_vdf))))
        
        # find min/max expansion
        cycle_idx_vdf_minmax = [i for i in cycle_idx_vdf if i is not np.nan]
        cycle_idx_vdf_minmax.append(len(t_vdf)-1) #append end
        exp_max, exp_min = self._max_min_cycle_data(exp_vdf, cycle_idx_vdf_minmax)
        exp_rev = np.subtract(exp_max,exp_min)
        exp_max_um, exp_min_um = self._max_min_cycle_data(exp_vdf_um, cycle_idx_vdf_minmax)
        exp_rev_um = np.subtract(exp_max_um,exp_min_um)

        # save data to dataframe: initialize with nan and fill in timestamp-matched values
        discharge_cycle_idx = list(np.where(cell_cycle_metrics.cycle_indicator==True)[0])
        cell_cycle_metrics['Time vdf [s]'] = [np.nan]*len(cell_cycle_metrics)
        cell_cycle_metrics['Min cycle expansion [-]'] = [np.nan]*len(cell_cycle_metrics)
        cell_cycle_metrics['Max cycle expansion [-]'] = [np.nan]*len(cell_cycle_metrics)
        cell_cycle_metrics['Reversible cycle expansion [-]'] = [np.nan]*len(cell_cycle_metrics)
        cell_cycle_metrics['Min cycle expansion [um]'] = [np.nan]*len(cell_cycle_metrics)
        cell_cycle_metrics['Max cycle expansion [um]'] = [np.nan]*len(cell_cycle_metrics)
        cell_cycle_metrics['Reversible cycle expansion [um]'] = [np.nan]*len(cell_cycle_metrics)

        for i,j in enumerate(matched_timestamp_indices):
            cell_cycle_metrics.loc[discharge_cycle_idx[j], 'Time vdf [s]'] = t_cycle_vdf[i]
            cell_cycle_metrics.loc[discharge_cycle_idx[j], 'Min cycle expansion [-]'] = exp_min[i]
            cell_cycle_metrics.loc[discharge_cycle_idx[j], 'Max cycle expansion [-]'] = exp_max[i]
            cell_cycle_metrics.loc[discharge_cycle_idx[j], 'Reversible cycle expansion [-]'] = exp_rev[i]
            cell_cycle_metrics.loc[discharge_cycle_idx[j], 'Min cycle expansion [um]'] = exp_min_um[i]
            cell_cycle_metrics.loc[discharge_cycle_idx[j], 'Max cycle expansion [um]'] = exp_max_um[i]
            cell_cycle_metrics.loc[discharge_cycle_idx[j], 'Reversible cycle expansion [um]'] = exp_rev_um[i]
            
        # also add timestamps for charge cycles
        charge_cycle_idx = list(np.where(cell_cycle_metrics.charge_cycle_indicator==True)[0])
<<<<<<< HEAD
        charge_cycle_timestamps = cell_cycle_metrics['Time [ms]'][cell_cycle_metrics.charge_cycle_indicator==True]
=======
        charge_cycle_timestamps = cell_cycle_metrics['Time [s]'][cell_cycle_metrics.charge_cycle_indicator==True]
>>>>>>> 9ea2bbf1
        t_charge_cycle_vdf, charge_cycle_idx_vdf, matched_charge_timestamp_indices = self._find_matching_timestamp(charge_cycle_timestamps, t_vdf, t_match_threshold=10000)
        for i,j in enumerate(matched_charge_timestamp_indices):
            cell_cycle_metrics.loc[charge_cycle_idx[j], 'Time vdf [s]'] = t_charge_cycle_vdf[i]

        return cell_data_vdf, cell_cycle_metrics


    def _combine_cycler_expansion(self, records_vdf, numFiles = 1000):
        """
        PROCESS NEWARE VDF DATA
        Reads in data from the last "numFiles" files in the "records_vdf" and concatenates them into a long dataframe. Then looks for corresponding cycle start/end timestamps in vdf time. 
        Finally, it'll calculate the min, max, and reversible expansion for each cycle.  
        """
        self.logger.debug(f"Processing {len(records_vdf)} vdf files")
        # concatenate vdf data frames for last numFiles files
        frames_vdf =[]
        # For each vdf file...
        for record_vdf in records_vdf[0:min(len(records_vdf), numFiles)]:
            try:
                # Read in timeseries data from test and formating into dataframe. Remove rows with expansion value outliers.
                self.logger.debug(f"Now Processing {record_vdf['tr_name']}")
                # df_vdf = test2df(test_vdf, test_trace_keys = ['aux_vdf_timestamp_datetime_0','aux_vdf_ldcsensor_none_0', 'aux_vdf_ldcref_none_0', 'aux_vdf_ambienttemperature_celsius_0', 'aux_vdf_temperature_celsius_0'], df_labels =['Time [ms]','Expansion [-]', 'Expansion ref [-]', 'Amb Temp [degC]', 'Temperature [degC]'])
                df_vdf = self._record_to_df(record_vdf, test_trace_keys = ['aux_vdf_timestamp_epoch_0','aux_vdf_ldcsensor_none_0', 'aux_vdf_ldcref_none_0', 'aux_vdf_ambienttemperature_celsius_0'], df_labels =['Time [ms]','Expansion [-]', 'Expansion ref [-]','Temperature [degC]'])
                df_vdf = df_vdf[(df_vdf['Expansion [-]'] >1e1) & (df_vdf['Expansion [-]'] <1e7)] #keep good signals 
                
                #add LDC sensor calibration to df_vdf
                #Use general conversion for now, but can convert to specific calibration by channel number later.
                X2=1.6473
                X1=	-27.134	
                C=138.74
                df_vdf['Expansion [um]']=1000*(30.6-(X2*(df_vdf['Expansion [-]']/10**6)**2+X1*(df_vdf['Expansion [-]']/10**6)+C))
                df_vdf['Temperature [degC]'] = np.where((df_vdf['Temperature [degC]'] >= 200) & (df_vdf['Temperature [degC]'] <250), np.nan, df_vdf['Temperature [degC]']) 
                # df_vdf['Amb Temp [degC]'] = np.where((df_vdf['Amb Temp [degC]'] >= 200) & (df_vdf['Amb Temp [degC]'] <250), np.nan, df_vdf['Amb Temp [degC]']) 
                frames_vdf.append(df_vdf)
                self.logger.debug(f"Finished processing with {len(frames_vdf)} data points")
            except: #Tables are different Length, cannot merge
                self.logger.error(f"Error processing {record_vdf['tr_name']}")
                pass
          #  time.sleep(0.1) 
        
        if (len(frames_vdf) == 0):
            self.logger.debug(f"No vdf data found")
            return pd.DataFrame(columns=['Time [ms]','Expansion [-]', 'Expansion ref [-]', 'Temperature [degC]','cycle_indicator'])
        # Combine vdf data into a single df and reset the index 
        cell_data_vdf = pd.concat(frames_vdf).sort_values(by=['Time [ms]'])
        cell_data_vdf.reset_index(drop=True, inplace=True)
        return cell_data_vdf

    def _process_cycler_data(self, records_neware, cycle_id_lims, numFiles=1000):
        """
        Process cycler data from a list of test records

        Parameters
        ----------
        records_neware: list of dict
            The list of test records
        cycle_id_lims: list of ints
            The cycle number limits for charge, discharge, and total cycles
        numFiles: int, optional
            The max number of files to process

        Returns
        -------
        DataFrame
            The processed data
        DataFrame
            The processed cycle metrics
        """

        # combine data for all files 
        cell_data, cell_cycle_metrics = self._combine_cycler_data(records_neware, cycle_id_lims, numFiles = numFiles)
        
        # calculate capacities 
        charge_t_idx = list(cell_data[cell_data.charge_cycle_indicator ==True].index)
        discharge_t_idx = list(cell_data[cell_data.discharge_cycle_indicator ==True].index)
        Q_c, Q_d = self._calc_capacities(cell_data['Time [ms]'], cell_data['Current [A]'], cell_data['Ah throughput [A.h]'], charge_t_idx, discharge_t_idx)
        
        # Find min/max metrics
        cycle_idx_minmax = list(cell_data[cell_data.cycle_indicator ==True].index)
        cycle_idx_minmax.append(len(cell_data)-1)
        V_max, V_min = self._max_min_cycle_data(cell_data['Voltage [V]'], cycle_idx_minmax)
        T_max, T_min = self._max_min_cycle_data(cell_data['Temperature [degC]'], cycle_idx_minmax)

        cell_cycle_metrics['Charge capacity [A.h]'] = [np.nan]*len(cell_cycle_metrics) # init capacity columns in cell_cycle_metrics
        cell_cycle_metrics['Discharge capacity [A.h]'] = [np.nan]*len(cell_cycle_metrics)
        cell_cycle_metrics['Min cycle voltage [V]'] = [np.nan]*len(cell_cycle_metrics) # init capacity columns in cell_cycle_metrics
        cell_cycle_metrics['Max cycle voltage [V]'] = [np.nan]*len(cell_cycle_metrics)
        cell_cycle_metrics['Min cycle temperature [degC]'] = [np.nan]*len(cell_cycle_metrics) # init capacity columns in cell_cycle_metrics
        cell_cycle_metrics['Max cycle temperature [degC]'] = [np.nan]*len(cell_cycle_metrics)
        
        # Add to dataframe
        charge_cycle_number = list(cell_cycle_metrics[cell_cycle_metrics.charge_cycle_indicator ==True].index) # aligns with charge start
        discharge_cycle_number = list(cell_cycle_metrics[cell_cycle_metrics.discharge_cycle_indicator ==True].index) # aligns with discharge start
        cycle_number = list(cell_cycle_metrics[cell_cycle_metrics.cycle_indicator ==True].index) # align with charge start
        for i,j in enumerate(charge_cycle_number): 
            cell_cycle_metrics.loc[j, 'Charge capacity [A.h]'] = Q_c[i] 
        for i,j in enumerate(discharge_cycle_number): 
            cell_cycle_metrics.loc[j, 'Discharge capacity [A.h]'] = Q_d[i] 
        for i,j in enumerate(cycle_number): 
            cell_cycle_metrics.loc[j, 'Min cycle voltage [V]'] = V_min[i] 
            cell_cycle_metrics.loc[j, 'Max cycle voltage [V]'] = V_max[i] 
            cell_cycle_metrics.loc[j, 'Min cycle temperature [degC]'] = T_min[i] 
            cell_cycle_metrics.loc[j, 'Max cycle temperature [degC]'] = T_max[i] 
        return cell_data, cell_cycle_metrics
        
    def _max_min_cycle_data(self, data, cycle_idx_minmax):
        """
        Get the max and min data for each cycle

        Parameters
        ----------
        data: list of floats
            The data to be processed
        cycle_idx_minmax: list of ints
            The list of cycle indices

        Returns
        -------
        list of floats
            The max data for each cycle
        list of floats
            The min data for each cycle
        """

        # calculate min and max data for each cycle (e.g. voltage, temperature, or expansion)
        y_max  = []
        y_min  = []
        # for each cycle...
        for i in range(len(cycle_idx_minmax)-1):
            # if there's cycle data between two consecutive points...
            if len(data[cycle_idx_minmax[i]:cycle_idx_minmax[i+1]])>0:
                y_max.append(max(data[cycle_idx_minmax[i]:cycle_idx_minmax[i+1]]))
                y_min.append(min(data[cycle_idx_minmax[i]:cycle_idx_minmax[i+1]]))
            # handling edge cases
            else: 
                y_max.append(data[cycle_idx_minmax[i]])   
                y_min.append(data[cycle_idx_minmax[i]])  
        return y_max, y_min

    def _calc_capacities(self, t, I, AhT, charge_idx, discharge_idx):
        """
        Calculate the charge and discharge capacities

        Parameters
        ----------
        t: list of floats
            The time data
        I: list of floats
            The current data
        AhT: list of floats
            The Ah throughput data
        charge_idx: list of ints
            The list of charge indices
        discharge_idx: list of ints
            The list of discharge indices

        Returns
        -------
        list of floats
            The charge capacities
        """
        # TODO: I is not used, maybe we should use it to calculate the capacity?
        # combine charge and discharge idx into a list. assumes there are the same length, and alternate charge-discharge (or vice versa)
        cycle_idx = charge_idx + discharge_idx
        cycle_idx.append(len(t)-1) # add last data point
        cycle_idx.sort() # should alternate charge and discharge start indices
        Q_c = []
        Q_d = []
        
        # Calculate capacity 
        for i in range(len(cycle_idx)-1):
            # Calculate capacity based on AhT.
            Q = AhT[cycle_idx[i+1]]-AhT[cycle_idx[i]]
            if cycle_idx[i] in charge_idx:
                Q_c.append(Q) 
            else:
                Q_d.append(Q) 
        return np.array(Q_c), np.array(Q_d)

    def _combine_cycler_data(self, records_cycler, cycle_id_lims, numFiles=1000, last_AhT = 0):
        """
        Combine cycler data from multiple files into a single dataframe.
        PROCESS CYCLER DATA.
        Concatenate neware data frames, identify cycles based on rests (I=0), then calculate min and max voltage and temperature for each cycle.
        If you only want the latest test, set numFiles = 1. Assumes test files in records_cycler are sorted with records_cycler[0] being the latest.

        Parameters
        ----------
        records_cycler: list of dict
            The list of test records
        cycle_id_lims: dict
            Dictionary of cycle identification thresholds for different test types.
        numFiles: int, optional
            Number of files to process. Default is 1000.
        last_AhT: float, optional   
            Ah throughput from last file. Default is 0.
        
        Returns
        -------
        cell_data: dataframe
            Dataframe of all cycler data from the specified files.
        cell_cycle_metrics: dataframe
            Dataframe of cycle metrics from the specified files.
        """

        # Appends data from each data file to a dataframe
        frames =[]
        test_types = list(cycle_id_lims.keys())

        # For each data file...
        for record in records_cycler[0:min(len(records_cycler), numFiles)]:
            # 1. Load data from each data file to a dataframe. Update AhT and ignore unplugged thermocouple values. For RPTs, convert t with ms.
            isRPT =  ('RPT').lower() in record['tr_name'].lower() or ('EIS').lower() in record['tr_name'].lower() 
            isFormation = ('_F').lower() in record['tr_name'].lower() and not ('_FORMTAP').lower() in record['tr_name'].lower() 

            # 1a. for arbin and biologic files
            test_data = pd.DataFrame()
            if ('arbin' in record['tags']) or ('biologic' in record['tags']): 
                test_trace_keys_arbin = ['h_datapoint_time','h_test_time','h_current', 'h_potential', 'c_cumulative_capacity', 'h_step_index']
                df_labels_arbin = ['Time [ms]','Test Time [ms]', 'Current [A]', 'Voltage [V]', 'Ah throughput [A.h]', 'Step index']
                test_data = self._record_to_df(record, test_trace_keys_arbin, df_labels_arbin, ms = isRPT)
                test_data['Temperature [degC]'] = [np.nan]*len(test_data) # make arbin tables with same columns as neware files
                if ('biologic' in record['tags']):
                    if(max(abs(test_data['Current [A]']))>20): # current data is ma vs A divide by 1000.
                        test_data['Current [A]']=test_data['Current [A]']/1000
                        test_data['Ah throughput [A.h]']=test_data['Ah throughput [A.h]']/1000
            # 1b. for neware files
            elif 'neware_xls_4000' in record['tags']: 
                test_data = self._record_to_df(record, ms = isRPT)
                test_data['Temperature [degC]'] = np.where((test_data['Temperature [degC]'] >= 200) & (test_data['Temperature [degC]'] <250), np.nan, test_data['Temperature [degC]']) 
            else:
                raise ValueError(f"Unsupported test tag found in {record['tags']}")
            test_data.reset_index(drop=True, inplace=True)
            self.logger.info(f"Get {len(test_data)} rows of data from {record['tr_name']}")
            # 2. Reassign to variables
            # assert not test_data.isnull().any().any(), f"Null values found in the data from {record['tr_name']}"
            t = test_data['Time [ms]'].reset_index(drop=True)
            I = test_data['Current [A]'].reset_index(drop=True)
            V = test_data['Voltage [V]'].reset_index(drop=True)
            T = test_data['Temperature [degC]'].reset_index(drop=True)
            step_idx = test_data['Step index'].reset_index(drop=True)

            # 3. Calculate AhT 
            if 'neware_xls_4000' in record['tags'] and isFormation:  
                # 3a. From integrating current.... some formation files had wrong units
                AhT_calculated = integrate.cumtrapz(abs(I), (t-t[0])/1000)/3600 + last_AhT
                AhT_calculated = np.append(AhT_calculated,AhT_calculated[-1]) # repeat last value to make AhT the same length as t
                test_data['Ah throughput [A.h]'] = AhT_calculated
                # test_data['Ah throughput [A.h]'] = test_data['Ah throughput [A.h]']/1e6 + last_AhT # add last AhT value (if using scaled cycler cummulative capacity. Doesn't solve all neware formation AhT issues...)
            else:
                # 3b. From cycler cumulative capacity...
                test_data['Ah throughput [A.h]'] = test_data['Ah throughput [A.h]'] + last_AhT # add last AhT value (if using cycler cummulative capacity)
                AhT = test_data['Ah throughput [A.h]']
                
            # 3c. update AhT from last file
            AhT = test_data['Ah throughput [A.h]'].reset_index(drop=True)
            last_AhT = AhT.iloc[-1] #update last AhT value for next file

            # check that indices are consistent
            indices_to_check = [t, I, V, AhT, step_idx]
            for i in range(len(indices_to_check)-1):
                assert indices_to_check[i].index.equals(indices_to_check[i+1].index), f"Indices are not consistent between columns in the data from {record['tr_name']}"
            lengths_to_check = [len(t), len(I), len(V), len(AhT), len(step_idx)]
            assert len(set(lengths_to_check)) == 1, f"Inconsistent data lengths in the data from {record['tr_name']}"

            # 4. Change cycle filtering thresholds by test type and include the idx at the end of the file in case cell is still cycling.
            # Search for test type in test name. If there's no match, use the default settings 
            lims={}
            for test_type in test_types: # check for test types with different filters (e.g. RPT, F, EIS)
                if (test_type).lower() in record['tr_name'].lower(): 
                    lims = cycle_id_lims[test_type]
                    if isRPT:
                        test_protocol = 'RPT' #EIS -> RPT
                    else:
                        test_protocol = test_type
                if len(lims) == 0: #default
                    lims = cycle_id_lims['CYC']
                    test_protocol = 'CYC'
            V_max_cycle = lims['V_max_cycle']
            V_min_cycle = lims['V_min_cycle']
            dAh_min = lims['dAh_min']
            dt_min = lims['dt_min']

            # 5. Find indices for cycles in file
            if isFormation and 'arbin' in record['tags']: # find peaks in voltage where I==0, ignore min during hppc
                peak_prominence = 0.1
                trough_prominence = 0.1
                discharge_start_idx_file, _ = find_peaks(medfilt(V[I==0], kernel_size = 101),prominence = peak_prominence)
                discharge_start_idx_file = test_data[I==0].iloc[discharge_start_idx_file].index.to_list()
                charge_start_idx_file,_ = find_peaks(-medfilt(V[I==0], kernel_size = 101),prominence = trough_prominence, height = (None, -2.7)) # height to ignore min during hppc
                charge_start_idx_file = test_data[I==0].iloc[charge_start_idx_file].index.to_list()
                charge_start_idx_file.insert(0, 0)
                charge_start_idx_file.insert(len(charge_start_idx_file), len(V)-1)
                charge_start_idx_file, discharge_start_idx_file = self._match_charge_discharge(np.array(charge_start_idx_file), np.array(discharge_start_idx_file))
            else: # find I==0 and filter out irrelevant points
                charge_start_idx_file, discharge_start_idx_file = self._find_cycle_idx(t, I, V, AhT, step_idx, V_max_cycle = V_max_cycle, V_min_cycle = V_min_cycle, dt_min = dt_min, dAh_min= dAh_min)
                try: # won't work for half cycles (files with only charge or only discharge)
                    charge_start_idx_file, discharge_start_idx_file = self._match_charge_discharge(charge_start_idx_file, discharge_start_idx_file)
                except:
                    pass

            # 6. Add aux cycle indicators to df. Column of True if start of a cycle, otherwise False. Set default cycle indicator = charge start 
            file_with_capacity_check = isRPT or isFormation 
            test_data['discharge_cycle_indicator'] = [False]*len(test_data)
            test_data['charge_cycle_indicator'] = [False]*len(test_data)
            test_data['capacity_check_indicator'] = [False]*len(test_data)

            test_data.loc[discharge_start_idx_file, 'discharge_cycle_indicator'] = True
            test_data.loc[charge_start_idx_file, 'charge_cycle_indicator'] = True
            test_data['cycle_indicator'] = test_data['charge_cycle_indicator'] # default cycle = charge start 
            if file_with_capacity_check:
                test_data.loc[charge_start_idx_file, 'capacity_check_indicator'] = True

            # 6a. Add test type and test name to test_data
            test_data['Test type'] = [' ']*len(test_data)
            test_data['Test name'] = [' ']*len(test_data)
            test_data.loc[np.concatenate((discharge_start_idx_file,charge_start_idx_file)), 'Test type'] = test_protocol
            test_data.loc[np.concatenate((discharge_start_idx_file,charge_start_idx_file)), 'Test name'] = record['tr_name']

            # 6b. identify subcycle type. For extracting HPPC and C/20 dis/charge data later. 
            test_data['Protocol'] = [np.nan]*len(test_data)
            file_cell_cycle_metrics = test_data[(test_data.charge_cycle_indicator==True) | (test_data.discharge_cycle_indicator==True)]

            for i in range(0,len(file_cell_cycle_metrics)):
                t_start = file_cell_cycle_metrics['Time [ms]'].iloc[i]
                if i == len(file_cell_cycle_metrics)-1: # if last subcycle, end of subcycle = end of file 
                    t_end = test_data['Time [ms]'].iloc[-1]
                else: # end of subcycle = start of next subcycle
                    t_end = file_cell_cycle_metrics['Time [ms]'].iloc[i+1]
                t_subcycle = test_data['Time [ms]'][(t>t_start) & (t<t_end)]
                I_subcycle = test_data['Current [A]'][(t>t_start) & (t<t_end)]
                data_idx = file_cell_cycle_metrics.index.tolist()[i]
                if file_with_capacity_check:
                    if len(np.where(np.diff(np.sign(I_subcycle)))[0])>10: # hppc: ID by # of types of current sign changes (threshold is arbitrary)
                        test_data.loc[data_idx,'Protocol'] = 'HPPC'
                    elif (t_end-t_start)/3600 >8 and  np.mean(I_subcycle) > 0: # C/20 charge: longer than 8 hrs and mean(I)>0. Will ID C/10 during formation as C/20...
                        test_data.loc[data_idx,'Protocol'] = 'C/20 charge'
                    elif (t_end-t_start)/3600 > 8 and  np.mean(I_subcycle) < 0: # C/20 discharge: longer than 8 hrs and mean(I)<0.Will ID C/10 during formation as C/20...
                        test_data.loc[data_idx,'Protocol'] = 'C/20 discharge'
            
            # 7. Add to list of dfs where each element is the resulting df from each file.
            self.logger.debug(record['tr_name'] + '   Cycles: ' + str(len(charge_start_idx_file)) + '   AhT: ' + str(round(AhT.iloc[-1],2)))
            self.logger.debug(f"test_data: {test_data}")
            frames.append(test_data)
    
         #   time.sleep(0.1) 
        # Combine cycling data into a single df and reset the index
        self.logger.info(f"Combining {len(frames)} dataframes")
        cell_data = pd.concat(frames)
        cell_data.reset_index(drop=True, inplace=True)
        # Get cycle indices from combined df originally identified from individual tests (with lims based on test type) 
        discharge_start_idx_0 = np.array(list(compress(range(len(cell_data['discharge_cycle_indicator'])), cell_data['discharge_cycle_indicator'])))
        charge_start_idx_0 = np.array(list(compress(range(len(cell_data['charge_cycle_indicator'])), cell_data['charge_cycle_indicator'])))
        capacity_check_idx_0 = np.array(list(compress(range(len(cell_data['capacity_check_indicator'])), cell_data['capacity_check_indicator'])))       
        # Filter cycle indices again to match every discharge and charge index. Set default cycle index to charge start
        if len((discharge_start_idx_0)>1) and (len(charge_start_idx_0)>1):
            charge_start_idx, discharge_start_idx = self._match_charge_discharge(charge_start_idx_0, discharge_start_idx_0) 
            cycle_idx = charge_start_idx
            # Remove cycle indices that were filtered out
            removed_charge_cycle_idx = list(set(charge_start_idx_0).symmetric_difference(set(charge_start_idx)))
            cell_data.loc[removed_charge_cycle_idx,'charge_cycle_indicator'] = False
            removed_discharge_cycle_idx = list(set(discharge_start_idx_0).symmetric_difference(set(discharge_start_idx)))
            cell_data.loc[removed_discharge_cycle_idx,'discharge_cycle_indicator'] = False
            removed_capacity_check_idx = list(set(capacity_check_idx_0).symmetric_difference(set(charge_start_idx)))
            cell_data.loc[removed_capacity_check_idx,'capacity_check_indicator'] = False
        cell_data['cycle_indicator'] = cell_data.charge_cycle_indicator #default cycle indicator on charge

        # save cycle metrics to separate dataframe and sort. only keep columns where charge and discharge cycles start. Label the type of protocol
        cycle_metrics_columns = ['Time [ms]','Ah throughput [A.h]', 'Test type','Protocol','discharge_cycle_indicator','cycle_indicator','charge_cycle_indicator','capacity_check_indicator', 'Test name']
        cell_cycle_metrics = cell_data[cycle_metrics_columns][(cell_data.discharge_cycle_indicator==True) | (cell_data.charge_cycle_indicator==True)].copy()
        # cell_cycle_metrics.sort_values(by=['Time [ms]'])
        cell_cycle_metrics.reset_index(drop=True, inplace=True)
        return cell_data, cell_cycle_metrics

    def _record_to_df(self, record, test_trace_keys = DEFAULT_TRACE_KEYS, df_labels = DEFAULT_DF_LABELS, ms = False):
        """
        Filter and format data from a TestRecord object into a dataframe

        Parameters
        ----------
        record: dict
            The test record
        test_trace_keys: list of str, optional
            The list of test trace keys to be extracted
        df_labels: list of str, optional
            The list of labels for the return dataframe keys

        Returns
        -------
        DataFrame
            The processed dataframes
        """
        
        # Read in timeseries data from test and formating into dataframe
        df_raw = self.dataFilter.filter_df_by_record(record, trace_keys = test_trace_keys)
        if df_raw is None:
            self.logger.warning(f"Cannot find data for {record['tr_name']} with trace keys {test_trace_keys}")
            return None
        # preserve listed trace key order and rename columns for easy calling
        df = df_raw.set_axis(df_labels, axis=1)
        return df
    
    def _find_cycle_idx(self, t, I, V, AhT, step_idx, V_max_cycle=3, V_min_cycle=4, dt_min = 600, dAh_min=1):
        """
        Find the cycle charge and discharge indices by calling filter_cycle_idx

        Parameters
        ----------
        t: list of floats
            The time data
        I: list of floats
            The current data
        V: list of floats
            The voltage data
        AhT: list of floats
            The Ah throughput data
        step_idx: list of ints
            The step indices
        V_max_cycle: float, optional
            The maximum voltage for a cycle
        V_min_cycle: float, optional
            The minimum voltage for a cycle
        dt_min: float, optional
            The minimum time for a cycle
        dAh_min: float, optional
            The minimum Ah throughput for a cycle

        Returns
        -------
        list of ints
            The list of charge indices
        list of ints
            The list of discharge indices
        """
        # Find indices of sign changes and there's a change in step index and filter based on dt, dAh, and V
        current_sign_change_idx = np.where(np.diff(np.sign(I)).astype(bool) & (np.diff(step_idx) !=0))[0]
        current_sign_change_idx = np.sort(np.append(current_sign_change_idx,[AhT.first_valid_index(),len(t)-1])) # add the start and end for the diff checks
        # Filter to identify cycles based on threshold inputs
        charge_start_idx, discharge_start_idx = self._filter_cycle_idx(current_sign_change_idx, t, I, V, AhT, V_max_cycle=V_max_cycle, V_min_cycle=V_min_cycle, dt_min = dt_min, dAh_min = dAh_min)
        return charge_start_idx, discharge_start_idx

    def _filter_cycle_idx(self, cycle_idx0, t, I, V, AhT, V_max_cycle=3, V_min_cycle=4, dt_min = 600, dAh_min=1):
        """
        Filter the cycle indices based on the specified thresholds
        
        Parameters
        ----------
        cycle_idx0: list of ints
            The list of cycle indices
        t: list of floats
            The time data
        I: list of floats
            The current data
        V: list of floats
            The voltage data
        AhT: list of floats
            The Ah throughput data
        V_max_cycle: float, optional
            The maximum voltage for a cycle
        V_min_cycle: float, optional
            The minimum voltage for a cycle
        dt_min: float, optional
            The minimum time for a cycle
        dAh_min: float, optional
            The minimum Ah throughput for a cycle
        
        Returns
        -------
        list of ints
            The list of charge indices
        list of ints
            The list of discharge indices
        """
        dt_check_1 = [i for i,dt in enumerate(np.diff(t[cycle_idx0])) if dt > dt_min]
        dt_check_1.append(len(cycle_idx0)-1) #add end of file
        dt_check = np.array(list(map(lambda x: x in dt_check_1, range(len(cycle_idx0)))))

        dAh_check_0 = [i for i,dAh in enumerate(np.diff(AhT[cycle_idx0])) if dAh > dAh_min]
        dAh_check_0.append(len(cycle_idx0)-1)  #add end of file
        dAh_check = np.array([True if i in dAh_check_0 else False for i in range(len(cycle_idx0))])
            
        # check that cycle start voltages are outside V(charge_start)<V_min and V(discharge_start)>V_max
        V_min_check = (V[cycle_idx0]<V_min_cycle).to_numpy()
        V_max_check = (V[cycle_idx0]>V_max_cycle).to_numpy()
        
        # combine checks 
        charge_start_idx = cycle_idx0[np.where(dt_check & dAh_check & V_min_check)[0]]
        discharge_start_idx = cycle_idx0[np.where(dt_check & dAh_check & V_max_check)[0]]
        return charge_start_idx, discharge_start_idx

    def _match_charge_discharge(self, charge_start_idx_0, discharge_start_idx_0):
        """
        Get the charge and discharge indices that match

        Parameters
        ----------
        charge_start_idx_0: list of ints
            The list of charge indices
        discharge_start_idx_0: list of ints
            The list of discharge indices
        
        Returns
        -------
        list of ints
            The list of charge indices that match
        list of ints
            The list of discharge indices that match
        """
        discharge_start_idx = []
        charge_start_idx = []
        if len(charge_start_idx_0) == 0 or len(discharge_start_idx_0) == 0:
            return charge_start_idx, discharge_start_idx
        # Filter out unnecessary cycle indices created when identifying cycles per filer. Length of charge and discharge start indices should be the same afterwards. 
        if discharge_start_idx_0[0]<charge_start_idx_0[0]: # if cycling starts on a discharge
            for i in range(len(charge_start_idx_0)):
                middle = charge_start_idx_0[i]
                left = discharge_start_idx_0[np.where(discharge_start_idx_0 < middle)[0][-1]]
                # right = discharge_start_idx_0[np.where(discharge_start_idx_0 > middle)[0][0]]
                discharge_start_idx.append(left)
                charge_start_idx.append(middle)
        else: # if cycling starts on a charge
            for i in range(len(discharge_start_idx_0)):
                middle = discharge_start_idx_0[i]
                left = charge_start_idx_0[np.where(charge_start_idx_0 < middle)[0][-1]]
                # right = charge_start_idx_0[np.where(charge_start_idx_0 > middle)[0][0]]
                charge_start_idx.append(left)
                discharge_start_idx.append(middle)
        return charge_start_idx, discharge_start_idx

    def _find_matching_timestamp(self, desired_timestamps, t, t_match_threshold=60, nan_pad = False):
        """
        Find the matching timestamps

        Parameters
        ----------
        desired_timestamps: list of floats
            The list of desired timestamps
        t: floats
            The time data
        t_match_threshold: float, optional
            The threshold for matching timestamps
        nan_pad: bool, optional
            Whether to pad with nan
        
        Returns
        -------
        list of floats
            The list of matching timestamps
        list of ints
            The list of mapped indices
        list of ints
            The list of matched timestamp indices
        """

        # find indices for "desired_timestamps" in an array of timestamps "t" within "t_match_threshold" seconds  
        mapped_indices = [] #indexes t
        matched_timestamp_indices =[] # indexes desired_timestamps
        matched_timestamps = [] # value of t closest to desired_timestamp. includes nan if can't find matching timestamp.
        # for each timestamp... 
        for k, desired_timestamp in enumerate(desired_timestamps):
            # if smallest dt < t_match_threshold
            time_diff_seconds = (t - desired_timestamp)
            min_time_diff = np.min(abs(time_diff_seconds))

            if min_time_diff < t_match_threshold:
                matched_idx = np.argmin(abs(time_diff_seconds))
                mapped_indices.append(matched_idx)
                matched_timestamps.append(t.iloc[matched_idx])
                matched_timestamp_indices.append(k)
            elif nan_pad: # else if pad with nan if requested
                matched_timestamps.append(np.nan)

        return matched_timestamps, mapped_indices, matched_timestamp_indices<|MERGE_RESOLUTION|>--- conflicted
+++ resolved
@@ -288,19 +288,11 @@
             for i in rpt_idx:
                 rpt_subcycle = pd.DataFrame()
                 #find timestamps for partial cycle
-<<<<<<< HEAD
                 t_start = cell_cycle_metrics['Time [ms]'].loc[i]-30
                 try: # end of partial cycle = next time listed
                     t_end = cell_cycle_metrics['Time [ms]'].loc[i+1]+30
                 except: # end of partial cycle = end of file
                     t_end = cell_data['Time [ms]'].iloc[-1]+30
-=======
-                t_start = cell_cycle_metrics['Time [s]'].loc[i]-30
-                try: # end of partial cycle = next time listed
-                    t_end = cell_cycle_metrics['Time [s]'].loc[i+1]+30
-                except: # end of partial cycle = end of file
-                    t_end = cell_data['Time [s]'].iloc[-1]+30
->>>>>>> 9ea2bbf1
 
                 # log summary stats for this partial cycle in dictionary
                 rpt_subcycle['RPT #'] = j
@@ -336,13 +328,8 @@
         t_vdf = cell_data_vdf['Time [ms]']
         exp_vdf = cell_data_vdf['Expansion [-]']
         exp_vdf_um = cell_data_vdf['Expansion [um]']
-<<<<<<< HEAD
         cycle_timestamps = cell_cycle_metrics['Time [ms]'][cell_cycle_metrics.cycle_indicator==True]
         t_cycle_vdf, cycle_idx_vdf, matched_timestamp_indices = self._find_matching_timestamp(cycle_timestamps, t_vdf, t_match_threshold=10000)  
-=======
-        cycle_timestamps = cell_cycle_metrics['Time [s]'][cell_cycle_metrics.cycle_indicator==True]
-        t_cycle_vdf, cycle_idx_vdf, matched_timestamp_indices = self._find_matching_timestamp(cycle_timestamps, t_vdf, t_match_threshold=10000)  # is time in ms or s?
->>>>>>> 9ea2bbf1
 
         # add cycle indicator. These should align with cycles timestamps previously defined by cycler data
         cell_data_vdf['cycle_indicator'] = list(map(lambda x: x in cycle_idx_vdf, range(len(cell_data_vdf))))
@@ -376,11 +363,7 @@
             
         # also add timestamps for charge cycles
         charge_cycle_idx = list(np.where(cell_cycle_metrics.charge_cycle_indicator==True)[0])
-<<<<<<< HEAD
         charge_cycle_timestamps = cell_cycle_metrics['Time [ms]'][cell_cycle_metrics.charge_cycle_indicator==True]
-=======
-        charge_cycle_timestamps = cell_cycle_metrics['Time [s]'][cell_cycle_metrics.charge_cycle_indicator==True]
->>>>>>> 9ea2bbf1
         t_charge_cycle_vdf, charge_cycle_idx_vdf, matched_charge_timestamp_indices = self._find_matching_timestamp(charge_cycle_timestamps, t_vdf, t_match_threshold=10000)
         for i,j in enumerate(matched_charge_timestamp_indices):
             cell_cycle_metrics.loc[charge_cycle_idx[j], 'Time vdf [s]'] = t_charge_cycle_vdf[i]
