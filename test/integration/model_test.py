--- conflicted
+++ resolved
@@ -40,21 +40,12 @@
     #cell_name='GMFEB23S_CELL044'
     #'GMJuly2022_CELL015'
     #'UMBL2022FEB_CELL152051'
-<<<<<<< HEAD
-    # cell_name='GMJuly2022_CELL901REF'
-    # cell_name='GMJuly2022_CELL018'
-    cell_name='GMJuly2022_CELL096'
-
-    # cell_name='GMFEB23S_CELL067'
-=======
     cell_name='GMJuly2022_CELL901REF'
     cell_name='GMJuly2022_CELL073'
     cell_name='GMJuly2022_CELL018'
-    cell_name='GMJuly2022_CELL104'
-    cell_name='GMJuly2022_CELL004'
+    #cell_name='GMJuly2022_CELL012'
+
     #cell_name='GMFEB23S_CELL067'
-    cell_name='GMJuly2022_CELL082'
->>>>>>> 4e6cb4dd
 
     dataManager = DataManager(use_redis=False)
     def save_figs(figs, cell_name, time_name):
@@ -68,16 +59,11 @@
 
     cell_cycle_metrics, cell_data, cell_data_vdf, cell_data_rpt = None, None, None, None
     # test process_cell
-<<<<<<< HEAD
+
 
     cell_cycle_metrics, cell_data, cell_data_vdf, cell_data_rpt = dataManager.process_cell(cell_name, reset=True);#, reset=True)#, start_time='2023-07-01_00-00-00', end_time='2023-07-28_23-59-59')
 
-=======
-    try:
-        cell_cycle_metrics, cell_data, cell_data_vdf, cell_data_rpt = dataManager.process_cell(cell_name, reset=True)#, start_time='2022-10-18_18-08-29', end_time='2022-10-23_18-08-29');#, reset=True)#, start_time='2023-07-01_00-00-00', end_time='2023-07-28_23-59-59')
-    except Exception as e:
-        print(e)
->>>>>>> 4e6cb4dd
+
 
 # t[len(t)-1]
 # 1691409656500.0
