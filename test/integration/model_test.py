import sys,os
sys.path.append(os.path.dirname(os.path.abspath("__file__")))
if os.name=="nt":
    sys.path.append(os.path.dirname(os.path.abspath("__file__"))+"\\src")
else:
    sys.path.append(os.path.dirname(os.path.abspath("__file__"))+"/src")

from src.model.DataManager import DataManager
from src.presenter.Presenter import Presenter 
from src.viewer.Viewer import Viewer
from matplotlib import pyplot as plt
import matplotlib   
matplotlib.use('QtAgg')
#matplotlib.use('TkAgg')

# Integration test
def createdb_test():
    dataManager = DataManager()
    # test create db
    dataManager.test_createdb()#

def filter_test():
    dataManager = DataManager()
    # test filter
    trs, dfs = dataManager.filter_trs_and_dfs(tr_name_substring='GMJuly2022_CELL018')
    for tr in trs:
        print(tr)
        print(dfs)
    # dfs = dataManager.filter_dfs(tr_name_substring='GMJuly2022_CELL018')
    # for df in dfs:
    #     print(df.columns)

def consistency_test():
    dataManager = DataManager()
    # test consistency
    dataManager.check_and_repair_consistency()

def process_cell_test():
    # test process_cell
    #cell_name='GMFEB23S_CELL044'
    #'GMJuly2022_CELL015'
    #'UMBL2022FEB_CELL152051'
    cell_name='GMJuly2022_CELL901REF'
    cell_name='GMJuly2022_CELL073'
    cell_name='GMJuly2022_CELL018'
<<<<<<< HEAD
    #cell_name='GMJuly2022_CELL012'

    #cell_name='GMFEB23S_CELL067'
=======
    # cell_name='GMJuly2022_CELL104'
    # cell_name='GMJuly2022_CELL004'
    # #cell_name='GMFEB23S_CELL067'
    # cell_name='GMJuly2022_CELL082'
    cell_name='GMFEB23S_CELL002'
>>>>>>> 7b73513a

    dataManager = DataManager(use_redis=False)
    def save_figs(figs, cell_name, time_name):
        dataManager.save_figs(figs, cell_name, time_name, keep_open=True)
    presenter = Presenter()
    viewer = Viewer(call_back=save_figs)
    #cell_name = "UMBL2022FEB_CELL152051"

    dataManager.attach(presenter)
    presenter.attach(viewer)

    cell_cycle_metrics, cell_data, cell_data_vdf, cell_data_rpt = None, None, None, None
    # test process_cell


    cell_cycle_metrics, cell_data, cell_data_vdf, cell_data_rpt = dataManager.process_cell(cell_name, reset=True);#, reset=True)#, start_time='2023-07-01_00-00-00', end_time='2023-07-28_23-59-59')



# t[len(t)-1]
# 1691409656500.0
# t[0]
# 1666131009000.0
    #cell_cycle_metrics, cell_data, cell_data_vdf, cell_data_rpt = dataManager.process_cell('GMJuly2022_CELL901REF', reset=True)#901REF')

    print(cell_data)
    print(cell_data_vdf)
    print(cell_cycle_metrics)
    plt.show()

def process_tr_test():
    tr_name = 'GMJuly2022_CELL025_Test7B_1_P0C_5P0PSI_20230412_R0_CH055'
    dataManager = DataManager(use_redis=False)
    presenter = Presenter()
    viewer = Viewer()
    dataManager.attach(presenter)
    presenter.attach(viewer)
    cell_cycle_metrics, cell_data, cell_data_vdf = dataManager.process_tr(tr_name)
    print(cell_data)
    print(cell_data_vdf)
    print(cell_cycle_metrics)
    plt.show()

def read_csv_test():
    dataManager = DataManager()
    # test read_csv
    ccm_csv = dataManager.load_ccm_csv("GMJuly2022_CELL050")
    print(ccm_csv)
    with open("V:\\voltaiq_data\\Processed\\GMJuly2022\\output.csv", "w", encoding="utf-8") as f:
        f.write(ccm_csv)

def update_cycle_stats_test():
    dataManager = DataManager()
    # test update_cs
    dataManager.update_cycle_stats()

def sanity_check_test():
    dataManager = DataManager()
    # test sanity_check
    dataManager.sanity_check()

def duplicate_ccm_test():
    dataManager = DataManager()
    # test duplicate_ccm
    dataManager.duplicate_ccm()

if __name__ == '__main__':
    # createdb_test()

    # filter_test()
<<<<<<< HEAD
    # process_cell_test()
=======
#     process_cell_test()
>>>>>>> 7b73513a
#    #process_tr_test()
    consistency_test()

    # read_csv_test()
    #update_cycle_stats_test()
    # sanity_check_test()
    duplicate_ccm_test()<|MERGE_RESOLUTION|>--- conflicted
+++ resolved
@@ -43,17 +43,11 @@
     cell_name='GMJuly2022_CELL901REF'
     cell_name='GMJuly2022_CELL073'
     cell_name='GMJuly2022_CELL018'
-<<<<<<< HEAD
+
     #cell_name='GMJuly2022_CELL012'
 
     #cell_name='GMFEB23S_CELL067'
-=======
-    # cell_name='GMJuly2022_CELL104'
-    # cell_name='GMJuly2022_CELL004'
-    # #cell_name='GMFEB23S_CELL067'
-    # cell_name='GMJuly2022_CELL082'
-    cell_name='GMFEB23S_CELL002'
->>>>>>> 7b73513a
+
 
     dataManager = DataManager(use_redis=False)
     def save_figs(figs, cell_name, time_name):
@@ -124,11 +118,9 @@
     # createdb_test()
 
     # filter_test()
-<<<<<<< HEAD
+
     # process_cell_test()
-=======
-#     process_cell_test()
->>>>>>> 7b73513a
+
 #    #process_tr_test()
     consistency_test()
 
