import sys,os
sys.path.append(os.path.dirname(os.path.abspath("__file__")))
if os.name=="nt":
    sys.path.append(os.path.dirname(os.path.abspath("__file__"))+"\\src")
else:
    sys.path.append(os.path.dirname(os.path.abspath("__file__"))+"/src")

from src.model.DataManager import DataManager
from src.presenter.Presenter import Presenter 
from src.viewer.Viewer import Viewer

# Integration test
def createdb_test():
    dataManager = DataManager()
    # test create db
    dataManager.test_createdb()

def filter_test():
    dataManager = DataManager()
    # test filter
    trs, dfs = dataManager.filter_trs_and_dfs(tr_name_substring='UMBL2022FEB')
    for tr in trs:
        print(tr)
    # print(dfs)
    # dfs = dataManager.filter_dfs(tr_name_substring='GMJuly2022_CELL018')
    # for df in dfs:
    #     print(df.columns)

def consistency_test():
    dataManager = DataManager()
    # test consistency
    dataManager.check_and_repair_consistency()

def process_cell_test():
    #dataManager = DataManager()
    dataManager = DataManager(use_redis=False)
    def save_figs(figs, cell_name):
        dataManager.save_figs(figs, cell_name)
    presenter = Presenter()
    viewer = Viewer(call_back=save_figs)
    #cell_name = "UMBL2022FEB_CELL152051"

    dataManager.attach(presenter)
    presenter.attach(viewer)

    # test process_cell
<<<<<<< HEAD
    cell_cycle_metrics, cell_data, cell_data_vdf, cell_data_rpt = dataManager.process_cell('GMJuly2022_CELL051')
=======
    cell_data, cell_data_vdf, cell_cycle_metrics, cell_data_rpt = dataManager.process_cell('GMJuly2022_CELL018')
>>>>>>> 63d43867
    print(cell_data)
    print(cell_data_vdf)
    print(cell_cycle_metrics)

def read_csv_test():
    dataManager = DataManager()
    # test read_csv
    ccm_csv = dataManager.load_ccm_csv("GMJuly2022_CELL050")
    print(ccm_csv)
    with open("V:\\voltaiq_data\\Processed\\GMJuly2022\\output.csv", "w", encoding="utf-8") as f:
        f.write(ccm_csv)

def update_cycle_stats_test():
    dataManager = DataManager()
    # test update_cs
    dataManager.update_cycle_stats()

def sanity_check_test():
    dataManager = DataManager()
    # test sanity_check
    dataManager.sanity_check()

if __name__ == '__main__':
    # createdb_test()
<<<<<<< HEAD
    #filter_test()
    process_cell_test()
    #  consistency_test()
=======
    # filter_test()
    process_cell_test()
    # consistency_test()
>>>>>>> 63d43867
    # read_csv_test()
    #update_cycle_stats_test()
    # sanity_check_test()<|MERGE_RESOLUTION|>--- conflicted
+++ resolved
@@ -44,11 +44,9 @@
     presenter.attach(viewer)
 
     # test process_cell
-<<<<<<< HEAD
+
     cell_cycle_metrics, cell_data, cell_data_vdf, cell_data_rpt = dataManager.process_cell('GMJuly2022_CELL051')
-=======
-    cell_data, cell_data_vdf, cell_cycle_metrics, cell_data_rpt = dataManager.process_cell('GMJuly2022_CELL018')
->>>>>>> 63d43867
+
     print(cell_data)
     print(cell_data_vdf)
     print(cell_cycle_metrics)
@@ -73,15 +71,11 @@
 
 if __name__ == '__main__':
     # createdb_test()
-<<<<<<< HEAD
-    #filter_test()
-    process_cell_test()
-    #  consistency_test()
-=======
+
     # filter_test()
     process_cell_test()
     # consistency_test()
->>>>>>> 63d43867
+
     # read_csv_test()
     #update_cycle_stats_test()
     # sanity_check_test()