--- conflicted
+++ resolved
@@ -26,15 +26,11 @@
     presenter.attach(viewer)
 
     # test process_cell
-<<<<<<< HEAD
-    cell_cycle_metrics, cell_data, cell_data_vdf, cell_data_rpt = dataManager.process_cell(cell_name, reset=True)
-=======
     try:
-        cell_cycle_metrics, cell_data, cell_data_vdf, cell_data_rpt = dataManager.process_cell(cell_name)#, start_time='2023-07-01_00-00-00', end_time='2023-07-28_23-59-59')
+        cell_cycle_metrics, cell_data, cell_data_vdf, cell_data_rpt = dataManager.process_cell(cell_name, reset=True)#, start_time='2023-07-01_00-00-00', end_time='2023-07-28_23-59-59')
     except Exception as e:
         print(e)
 
->>>>>>> 7902a569
 if __name__ == '__main__':
 
         #for i in range
